# vibe-codex

Smart git hooks for better code quality in 10 seconds.

## Quick Start

```bash
npx vibe-codex
```

Select rules → Install → Done.

## What It Does

vibe-codex helps enforce code quality standards through automated git hooks:

- 🔒 **Security Checks** - Prevents accidental commits of API keys, passwords, and secrets
- 📝 **Commit Format** - Enforces conventional commit messages for better history
- 🧪 **Test Requirements** - Runs tests before commits (optional)
- 📚 **Documentation** - Checks for README.md and basic docs
- 🎨 **Code Style** - Runs linting checks if configured
- 🌿 **Branch Validation** - Enforces branch naming conventions
- 🛡️ **Dependency Safety** - Checks for known vulnerabilities in dependencies
- ✨ **Test Quality** - Prevents common test anti-patterns (.only, .skip, etc.)
<<<<<<< HEAD
- 📏 **Context Size Monitoring** - Warns about large changes that might exceed AI context windows
=======
- 📋 **Cursor Rules** - Checks for .cursorrules file and completeness
>>>>>>> 83f0500c

Most teams start with Security + Commit Format - the rest are optional.

## Installation

### Option 1: NPX (Recommended)
```bash
npx vibe-codex
```

### Option 2: Global Install
```bash
npm install -g vibe-codex
vibe-codex
```

### Option 3: Add to Project
```bash
npm install --save-dev vibe-codex
npx vibe-codex init
```

## Usage

### Interactive Menu
```bash
npx vibe-codex
```

Choose from:
- 🚀 Initialize - Set up hooks in your project
- ⚙️ Configure - Modify rules and settings
- 📋 View - See current configuration
- 🗑️ Uninstall - Remove hooks cleanly

### Direct Commands

**Initialize with defaults:**
```bash
npx vibe-codex init
```

**Change rules:**
```bash
npx vibe-codex config
```

**Remove completely:**
```bash
npx vibe-codex uninstall
```

## Rules Explained

### 🔒 Security (Recommended)
Scans commits for common secret patterns:
- API keys: `api_key = "sk-1234..."`
- Passwords: `password = "secret123"`
- Tokens: `token = "ghp_xxxx..."`
- Prevents committing `.env` files (except `.env.example`)

### 📝 Commit Format (Recommended)
Enforces [Conventional Commits](https://www.conventionalcommits.org/):
```
type(scope): description

feat: add new feature
fix(auth): resolve login bug
docs: update README
```

Valid types: `feat`, `fix`, `docs`, `style`, `refactor`, `test`, `chore`, `perf`, `ci`, `build`, `revert`

### 🧪 Testing (Optional)
- Runs `npm test` before allowing commits
- Only active if `test` script exists in package.json
- Can slow down commits for large test suites

### 📚 Documentation (Optional)
- Warns if no README.md exists
- Non-blocking - just displays a warning
- Helps maintain basic project documentation

### 🎨 Code Style (Optional)
- Runs `npm run lint` if available
- Shows linting errors but doesn't block commits
- Helps maintain consistent code style

### 🌿 Branch Validation (Optional)
- Enforces branch naming conventions on push
- Default patterns:
  - `feature/*`, `fix/*`, `bugfix/*`, `hotfix/*`
  - `docs/*`, `refactor/*`, `test/*`, `chore/*`
  - Issue-based: `feature/issue-123-description`
- Customizable patterns via config
- Suggests corrections for invalid names

### 🛡️ Dependency Safety (Optional)
- Scans for known vulnerabilities in dependencies
- Supports multiple package managers:
  - npm/yarn/pnpm (JavaScript)
  - pip (Python) - requires pip-audit
  - bundler (Ruby) - requires bundle-audit
- Runs `npm audit` or equivalent automatically
- Blocks commits with critical vulnerabilities
- Shows summary of security issues

### ✨ Test Quality (Optional)
- Prevents common test anti-patterns
- Checks for:
  - `.only()` or `.skip()` in tests (blocks commit)
  - Empty test descriptions (blocks commit)
  - Console statements in tests (warning)
  - Commented out tests (warning)
  - Test files in wrong locations (warning)
- Supports JavaScript, TypeScript, Python, and Ruby tests
- Helps maintain reliable test suites

<<<<<<< HEAD
### 📏 Context Size Monitoring (Optional)
- Warns about large changes that might exceed AI context windows
- Monitors:
  - Files larger than 1000 lines
  - Total changes exceeding 5000 lines
  - More than 20 files changed in one commit
- Provides tips for managing large changes
- Configurable thresholds via `.vibe-codex.json`:
  ```json
  {
    "contextThresholds": {
      "maxLinesPerFile": 1000,
      "maxTotalLines": 5000,
      "maxFiles": 20
    }
  }
  ```
- Non-blocking (warnings only)
- Helps maintain reviewable, AI-friendly commits
=======
### 📋 Cursor Rules (Optional)
- Checks for .cursorrules file existence
- Validates file has meaningful content (not empty)
- Checks for common sections:
  - Coding style/conventions
  - Language-specific rules
  - Testing guidelines
- Warns if file is too old (>180 days)
- Helps maintain consistent AI assistance
>>>>>>> 83f0500c

## Configuration

Settings are stored in `.vibe-codex.json`:

```json
{
  "version": "3.0.0",
  "gitHooks": true,
  "githubActions": false,
  "rules": ["security", "commit-format", "branch-validation"]
}
```

### Advanced Configuration

```json
{
  "version": "3.0.0",
  "gitHooks": true,
  "rules": ["security", "commit-format", "branch-validation"],
  "branchPatterns": [
    "^feature/.+$",
    "^bugfix/.+$",
    "^JIRA-[0-9]+-.+$"
  ],
  "advanced": {
    "branchValidation": true
  }
}
```

## Features

### Git Hooks
- **pre-commit**: Runs security, test, and style checks
- **commit-msg**: Validates commit message format
- Backs up existing hooks before installing
- Restores originals on uninstall

### GitHub Actions (Experimental)
- Optional workflow for CI/CD integration
- Runs the same checks on pull requests
- Enable during setup or via config

## Advanced Usage

### Customizing Commit Types
Edit `.vibe-codex.json` to add custom commit types:
```json
{
  "commitTypes": ["feat", "fix", "custom-type"]
}
```

### Skipping Hooks
In emergencies, bypass hooks with:
```bash
git commit --no-verify -m "emergency: fix critical issue"
```

### Project-Specific Rules
Different rules for different projects:
```bash
# Frontend project
npx vibe-codex init  # Enable all rules

# Backend API
npx vibe-codex init  # Just security + commits

# Documentation
npx vibe-codex init  # Just commit format
```

## Troubleshooting

### Hooks Not Running
```bash
# Check if hooks are installed
ls -la .git/hooks/

# Reinstall
npx vibe-codex uninstall
npx vibe-codex init
```

### Tests Timing Out
Disable test rule or increase timeout in package.json:
```json
{
  "scripts": {
    "test": "jest --maxWorkers=2"
  }
}
```

### Permission Errors
```bash
# Fix hook permissions
chmod +x .git/hooks/pre-commit
chmod +x .git/hooks/commit-msg
```

## Philosophy

- **Simple** - Minimal dependencies, straightforward code
- **Fast** - Installs in seconds, runs quickly
- **Flexible** - Choose only the rules you need
- **Non-invasive** - Easy to install, easy to remove

## Documentation

- [Available Rules](docs/RULES.md) - Detailed rule descriptions
- [How Hooks Work](docs/HOOKS.md) - Technical details
- [Configuration](docs/CONFIGURATION.md) - Advanced settings
- [Troubleshooting](docs/TROUBLESHOOTING.md) - Common issues

## Contributing

Issues and PRs welcome! See [CONTRIBUTING.md](CONTRIBUTING.md).

## License

MIT © 2024

---

**Note**: vibe-codex is designed for simplicity. For complex rule systems, consider tools like Husky + lint-staged. For basic quality checks that just work, vibe-codex has you covered.<|MERGE_RESOLUTION|>--- conflicted
+++ resolved
@@ -22,11 +22,8 @@
 - 🌿 **Branch Validation** - Enforces branch naming conventions
 - 🛡️ **Dependency Safety** - Checks for known vulnerabilities in dependencies
 - ✨ **Test Quality** - Prevents common test anti-patterns (.only, .skip, etc.)
-<<<<<<< HEAD
+- 📋 **Cursor Rules** - Checks for .cursorrules file and completeness
 - 📏 **Context Size Monitoring** - Warns about large changes that might exceed AI context windows
-=======
-- 📋 **Cursor Rules** - Checks for .cursorrules file and completeness
->>>>>>> 83f0500c
 
 Most teams start with Security + Commit Format - the rest are optional.
 
@@ -145,7 +142,16 @@
 - Supports JavaScript, TypeScript, Python, and Ruby tests
 - Helps maintain reliable test suites
 
-<<<<<<< HEAD
+### 📋 Cursor Rules (Optional)
+- Checks for .cursorrules file existence
+- Validates file has meaningful content (not empty)
+- Checks for common sections:
+  - Coding style/conventions
+  - Language-specific rules
+  - Testing guidelines
+- Warns if file is too old (>180 days)
+- Helps maintain consistent AI assistance
+
 ### 📏 Context Size Monitoring (Optional)
 - Warns about large changes that might exceed AI context windows
 - Monitors:
@@ -165,17 +171,6 @@
   ```
 - Non-blocking (warnings only)
 - Helps maintain reviewable, AI-friendly commits
-=======
-### 📋 Cursor Rules (Optional)
-- Checks for .cursorrules file existence
-- Validates file has meaningful content (not empty)
-- Checks for common sections:
-  - Coding style/conventions
-  - Language-specific rules
-  - Testing guidelines
-- Warns if file is too old (>180 days)
-- Helps maintain consistent AI assistance
->>>>>>> 83f0500c
 
 ## Configuration
 
