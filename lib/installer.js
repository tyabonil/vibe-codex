--- conflicted
+++ resolved
@@ -207,25 +207,6 @@
 fi`);
   }
   
-<<<<<<< HEAD
-  if (rules.includes('context-size')) {
-    checks.push(`
-# Context size check
-VIBE_CODEX_HOOK_TYPE="pre-commit"
-export VIBE_CODEX_HOOK_TYPE
-
-# Check if the context size script exists
-CONTEXT_SCRIPT="$(git rev-parse --show-toplevel)/templates/hooks/context-size-check.sh"
-if [ ! -f "$CONTEXT_SCRIPT" ]; then
-  # Try node_modules location
-  CONTEXT_SCRIPT="$(git rev-parse --show-toplevel)/node_modules/vibe-codex/templates/hooks/context-size-check.sh"
-fi
-
-if [ -f "$CONTEXT_SCRIPT" ]; then
-  bash "$CONTEXT_SCRIPT"
-else
-  echo "⚠️  Warning: Context size script not found"
-=======
   if (rules.includes('cursor-rules')) {
     checks.push(`
 # Cursor rules check
@@ -240,7 +221,26 @@
   bash "$CURSOR_SCRIPT"
 else
   echo "⚠️  Warning: Cursor rules script not found"
->>>>>>> 83f0500c
+fi`);
+  }
+  
+  if (rules.includes('context-size')) {
+    checks.push(`
+# Context size check
+VIBE_CODEX_HOOK_TYPE="pre-commit"
+export VIBE_CODEX_HOOK_TYPE
+
+# Check if the context size script exists
+CONTEXT_SCRIPT="$(git rev-parse --show-toplevel)/templates/hooks/context-size-check.sh"
+if [ ! -f "$CONTEXT_SCRIPT" ]; then
+  # Try node_modules location
+  CONTEXT_SCRIPT="$(git rev-parse --show-toplevel)/node_modules/vibe-codex/templates/hooks/context-size-check.sh"
+fi
+
+if [ -f "$CONTEXT_SCRIPT" ]; then
+  bash "$CONTEXT_SCRIPT"
+else
+  echo "⚠️  Warning: Context size script not found"
 fi`);
   }
   
