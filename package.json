--- conflicted
+++ resolved
@@ -51,11 +51,8 @@
     "postversion": "git push && git push --tags"
   },
   "dependencies": {
-<<<<<<< HEAD
     "@actions/core": "^1.11.1",
     "@actions/github": "^5.1.1",
-    "marked": "^16.0.0"
-=======
     "chalk": "^5.3.0",
     "commander": "^11.1.0",
     "conf": "^12.0.0",
@@ -63,11 +60,11 @@
     "inquirer": "^9.2.12",
     "joi": "^17.11.0",
     "js-yaml": "^4.1.0",
+    "marked": "^16.0.0",
     "node-fetch": "^3.3.2",
     "ora": "^7.0.1",
     "semver": "^7.5.4",
     "simple-git": "^3.20.0"
->>>>>>> 152c5727
   },
   "devDependencies": {
     "@jest/globals": "^29.7.0",
@@ -102,23 +99,5 @@
       "prefer-const": "error",
       "no-var": "error"
     }
-<<<<<<< HEAD
-  },
-  "repository": {
-    "type": "git",
-    "url": "git+https://github.com/tyabonil/cursor_rules.git"
-  },
-  "bugs": {
-    "url": "https://github.com/tyabonil/cursor_rules/issues"
-  },
-  "homepage": "https://github.com/tyabonil/cursor_rules#readme",
-  "directories": {
-    "doc": "docs",
-    "example": "examples",
-    "test": "tests"
-  },
-  "type": "commonjs"
-=======
   }
->>>>>>> 152c5727
 }